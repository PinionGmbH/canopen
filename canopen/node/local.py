--- conflicted
+++ resolved
@@ -11,11 +11,7 @@
 from canopen import objectdictionary
 
 if TYPE_CHECKING:
-<<<<<<< HEAD
-    from ..network import Network
-=======
     from canopen.network import Network
->>>>>>> abbc2dc3
 
 logger = logging.getLogger(__name__)
 
