<<<<<<< HEAD
from __future__ import annotations
from typing import TextIO, Union, Optional, TYPE_CHECKING
from canopen.objectdictionary import ObjectDictionary, import_od

if TYPE_CHECKING:
    from ..network import Network
=======
from typing import TextIO, Union, TYPE_CHECKING

from canopen.objectdictionary import ObjectDictionary, import_od

if TYPE_CHECKING:
    from canopen.network import Network
>>>>>>> abbc2dc3


class BaseNode:
    """A CANopen node.

    :param node_id:
        Node ID (set to None or 0 if specified by object dictionary)
    :param object_dictionary:
        Object dictionary as either a path to a file, an ``ObjectDictionary``
        or a file like object.
    """

    def __init__(
        self,
        node_id: int,
        object_dictionary: Union[ObjectDictionary, str, TextIO],
    ):
<<<<<<< HEAD
        self.network: Optional[Network] = None
=======
        self.network: Network | None = None
>>>>>>> abbc2dc3

        if not isinstance(object_dictionary, ObjectDictionary):
            object_dictionary = import_od(object_dictionary, node_id)
        self.object_dictionary = object_dictionary

        self.id = node_id or self.object_dictionary.node_id

    # FIXME: Should associate_network() and remove_network() be a part of the base API?<|MERGE_RESOLUTION|>--- conflicted
+++ resolved
@@ -1,18 +1,9 @@
-<<<<<<< HEAD
-from __future__ import annotations
 from typing import TextIO, Union, Optional, TYPE_CHECKING
-from canopen.objectdictionary import ObjectDictionary, import_od
-
-if TYPE_CHECKING:
-    from ..network import Network
-=======
-from typing import TextIO, Union, TYPE_CHECKING
 
 from canopen.objectdictionary import ObjectDictionary, import_od
 
 if TYPE_CHECKING:
     from canopen.network import Network
->>>>>>> abbc2dc3
 
 
 class BaseNode:
@@ -30,11 +21,7 @@
         node_id: int,
         object_dictionary: Union[ObjectDictionary, str, TextIO],
     ):
-<<<<<<< HEAD
         self.network: Optional[Network] = None
-=======
-        self.network: Network | None = None
->>>>>>> abbc2dc3
 
         if not isinstance(object_dictionary, ObjectDictionary):
             object_dictionary = import_od(object_dictionary, node_id)
