from __future__ import annotations
from typing import Optional, TYPE_CHECKING

if TYPE_CHECKING:
<<<<<<< HEAD
    from .network import Network
=======
    from canopen.network import Network
>>>>>>> abbc2dc3


class SyncProducer:
    """Transmits a SYNC message periodically."""

    #: COB-ID of the SYNC message
    cob_id = 0x80

    def __init__(self, network: Network):
        self.network = network
        self.period: Optional[float] = None
        self._task = None

    def transmit(self, count: Optional[int] = None):
        """Send out a SYNC message once.

        :param count:
            Counter to add in message.
        """
        data = [count] if count is not None else []
        self.network.send_message(self.cob_id, data)

    def start(self, period: Optional[float] = None):
        """Start periodic transmission of SYNC message in a background thread.

        :param period:
            Period of SYNC message in seconds.
        """
        if period is not None:
            self.period = period

        if not self.period:
            raise ValueError("A valid transmission period has not been given")

        self._task = self.network.send_periodic(self.cob_id, [], self.period)

    def stop(self):
        """Stop periodic transmission of SYNC message."""
        if self._task is not None:
            self._task.stop()<|MERGE_RESOLUTION|>--- conflicted
+++ resolved
@@ -2,11 +2,7 @@
 from typing import Optional, TYPE_CHECKING
 
 if TYPE_CHECKING:
-<<<<<<< HEAD
-    from .network import Network
-=======
     from canopen.network import Network
->>>>>>> abbc2dc3
 
 
 class SyncProducer:
