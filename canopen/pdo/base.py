--- conflicted
+++ resolved
@@ -9,23 +9,14 @@
 import logging
 import binascii
 import asyncio
-<<<<<<< HEAD
-
-if TYPE_CHECKING:
-    from ..network import Network
-=======
->>>>>>> abbc2dc3
 
 from canopen.sdo import SdoAbortedError
 from canopen import objectdictionary
 from canopen import variable
 from canopen.async_guard import ensure_not_async
-<<<<<<< HEAD
-=======
 
 if TYPE_CHECKING:
     from canopen.network import Network
->>>>>>> abbc2dc3
 
 PDO_NOT_VALID = 1 << 31
 RTR_NOT_ALLOWED = 1 << 30
@@ -739,10 +730,7 @@
         # As long as get_data() is not making any IO, it can be called
         # directly with no special async variant
         return self.set_data(data)
-<<<<<<< HEAD
-=======
-
->>>>>>> abbc2dc3
+
 
 # For compatibility
 Variable = PdoVariable