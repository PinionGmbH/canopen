--- conflicted
+++ resolved
@@ -1,22 +1,14 @@
-from __future__ import annotations
 import struct
 import logging
 import threading
 import asyncio
 import time
 from typing import Callable, List, Optional, TYPE_CHECKING
-<<<<<<< HEAD
-from .async_guard import ensure_not_async
-
-if TYPE_CHECKING:
-    from .network import Network
-=======
 
 from canopen.async_guard import ensure_not_async
 
 if TYPE_CHECKING:
     from canopen.network import Network
->>>>>>> abbc2dc3
 
 # Error code, error register, vendor specific data
 EMCY_STRUCT = struct.Struct("<HB5s")
