--- conflicted
+++ resolved
@@ -59,12 +59,8 @@
     def on_heartbeat(self, can_id, data, timestamp):
         with self.state_update:
             self.timestamp = timestamp
-<<<<<<< HEAD
-            new_state, = struct.unpack("B", data)
+            new_state, = struct.unpack_from("B", data)
             logger.info("Received heartbeat can-id %d, state is %d", can_id, new_state)
-=======
-            new_state, = struct.unpack_from("B", data)
->>>>>>> b20575d8
             if new_state == 0:
                 # Boot-up, will go to PRE-OPERATIONAL automatically
                 self._state = 127
