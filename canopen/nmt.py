from __future__ import annotations
import threading
import logging
import struct
import time
import asyncio
from typing import Callable, Optional, TYPE_CHECKING

<<<<<<< HEAD
from canopen.network import CanError
from canopen.async_guard import ensure_not_async

if TYPE_CHECKING:
    from .network import Network

=======
from canopen.async_guard import ensure_not_async

if TYPE_CHECKING:
    from canopen.network import Network
>>>>>>> abbc2dc3

logger = logging.getLogger(__name__)

NMT_STATES = {
    0: 'INITIALISING',
    4: 'STOPPED',
    5: 'OPERATIONAL',
    80: 'SLEEP',
    96: 'STANDBY',
    127: 'PRE-OPERATIONAL'
}

NMT_COMMANDS = {
    'OPERATIONAL': 1,
    'STOPPED': 2,
    'SLEEP': 80,
    'STANDBY': 96,
    'PRE-OPERATIONAL': 128,
    'INITIALISING': 129,
    'RESET': 129,
    'RESET COMMUNICATION': 130
}

COMMAND_TO_STATE = {
    1: 5,
    2: 4,
    80: 80,
    96: 96,
    128: 127,
    129: 0,
    130: 0
}


class NmtBase:
    """
    Can set the state of the node it controls using NMT commands and monitor
    the current state using the heartbeat protocol.
    """

    def __init__(self, node_id: int):
        self.id = node_id
        self.network: Optional[Network] = None
        self._state = 0

    def on_command(self, can_id, data, timestamp):
        # NOTE: Callback. Called from another thread unless async
        cmd, node_id = struct.unpack_from("BB", data)
        if node_id in (self.id, 0):
            logger.info("Node %d received command %d", self.id, cmd)
            if cmd in COMMAND_TO_STATE:
                new_state = COMMAND_TO_STATE[cmd]
                if new_state != self._state:
                    logger.info("New NMT state %s, old state %s",
                                NMT_STATES[new_state], NMT_STATES[self._state])
                # FIXME: Is this thread-safe?
                self._state = new_state

    def send_command(self, code: int):
        """Send an NMT command code to the node.

        :param code:
            NMT command code.
        """
        if code in COMMAND_TO_STATE:
            new_state = COMMAND_TO_STATE[code]
            logger.info("Changing NMT state on node %d from %s to %s",
                        self.id, NMT_STATES[self._state], NMT_STATES[new_state])
            self._state = new_state

    @property
    def state(self) -> str:
        """Attribute to get or set node's state as a string.

        Can be one of:

        - 'INITIALISING'
        - 'PRE-OPERATIONAL'
        - 'STOPPED'
        - 'OPERATIONAL'
        - 'SLEEP'
        - 'STANDBY'
        - 'RESET'
        - 'RESET COMMUNICATION'
        """
        if self._state in NMT_STATES:
            return NMT_STATES[self._state]
        else:
            return self._state

    @state.setter
    def state(self, new_state: str):
        logger.warning("Accessing NmtBase.state setter is deprecated, use set_state()")
        self.set_state(new_state)

    def set_state(self, new_state: str):
        if new_state in NMT_COMMANDS:
            code = NMT_COMMANDS[new_state]
        else:
            raise ValueError("'%s' is an invalid state. Must be one of %s." %
                             (new_state, ", ".join(NMT_COMMANDS)))

        self.send_command(code)


class NmtMaster(NmtBase):

    def __init__(self, node_id: int):
        super(NmtMaster, self).__init__(node_id)
        self._state_received = None
        self._node_guarding_producer = None
        #: Timestamp of last heartbeat message
        self.timestamp: Optional[float] = None
        self.state_update = threading.Condition()
        self.astate_update = asyncio.Condition()
        self._callbacks = []

    @ensure_not_async  # NOTE: Safeguard for accidental async use
    def on_heartbeat(self, can_id, data, timestamp):
        # NOTE: Callback. Called from another thread unless async
        # NOTE: Blocking call
        with self.state_update:
            self.timestamp = timestamp
            new_state, = struct.unpack_from("B", data)
            # Mask out toggle bit
            new_state &= 0x7F
            logger.debug("Received heartbeat can-id %d, state is %d", can_id, new_state)
            for callback in self._callbacks:
                # FIXME: Assert if callback is coroutine?
                callback(new_state)
            if new_state == 0:
                # Boot-up, will go to PRE-OPERATIONAL automatically
                self._state = 127
            else:
                self._state = new_state
            self._state_received = new_state
            self.state_update.notify_all()

    async def aon_heartbeat(self, can_id, data, timestamp):
        async with self.astate_update:
            self.timestamp = timestamp
            new_state, = struct.unpack_from("B", data)
            # Mask out toggle bit
            new_state &= 0x7F
            logger.debug("Received heartbeat can-id %d, state is %d", can_id, new_state)
            for callback in self._callbacks:
                res = callback(new_state)
                if res is not None and asyncio.iscoroutine(res):
                    await res
            if new_state == 0:
                # Boot-up, will go to PRE-OPERATIONAL automatically
                self._state = 127
            else:
                self._state = new_state
            self._state_received = new_state
            self.astate_update.notify_all()

    def send_command(self, code: int):
        """Send an NMT command code to the node.

        :param code:
            NMT command code.
        """
        super(NmtMaster, self).send_command(code)
        logger.info(
            "Sending NMT command 0x%X to node %d", code, self.id)
        self.network.send_message(0, [code, self.id])

    @ensure_not_async  # NOTE: Safeguard for accidental async use
    def wait_for_heartbeat(self, timeout: float = 10):
        """Wait until a heartbeat message is received."""
        # NOTE: Blocking call
        with self.state_update:
            self._state_received = None
            # NOTE: Blocking call
            self.state_update.wait(timeout)
        if self._state_received is None:
            raise NmtError("No boot-up or heartbeat received")
        return self.state

    async def await_for_heartbeat(self, timeout: float = 10):
        """Wait until a heartbeat message is received."""
        async with self.astate_update:
            self._state_received = None
            try:
                await asyncio.wait_for(self.astate_update.wait(), timeout=timeout)
            except asyncio.TimeoutError:
                raise NmtError("No boot-up or heartbeat received")
        return self.state

    @ensure_not_async  # NOTE: Safeguard for accidental async use
    def wait_for_bootup(self, timeout: float = 10) -> None:
        """Wait until a boot-up message is received."""
        end_time = time.time() + timeout
        while True:
            now = time.time()
            # NOTE: Blocking call
            with self.state_update:
                self._state_received = None
                # NOTE: Blocking call
                self.state_update.wait(end_time - now + 0.1)
            if now > end_time:
                raise NmtError("Timeout waiting for boot-up message")
            if self._state_received == 0:
                break

    async def await_for_bootup(self, timeout: float = 10) -> None:
        """Wait until a boot-up message is received."""
        async def _wait_for_bootup():
            while True:
                async with self.astate_update:
                    self._state_received = None
                    await self.astate_update.wait()
                    if self._state_received == 0:
                        return
        try:
            await asyncio.wait_for(_wait_for_bootup(), timeout=timeout)
        except asyncio.TimeoutError:
            raise NmtError("Timeout waiting for boot-up message")

    def add_hearbeat_callback(self, callback: Callable[[int], None]):
        """Add function to be called on heartbeat reception.

        :param callback:
            Function that should accept an NMT state as only argument.
        """
        self._callbacks.append(callback)

    def start_node_guarding(self, period: float):
        """Starts the node guarding mechanism.

        :param period:
            Period (in seconds) at which the node guarding should be advertised to the slave node.
        """
        if self._node_guarding_producer : self.stop_node_guarding()
        self._node_guarding_producer = self.network.send_periodic(0x700 + self.id, None, period, True)

    def stop_node_guarding(self):
        """Stops the node guarding mechanism."""
        if self._node_guarding_producer is not None:
            self._node_guarding_producer.stop()
            self._node_guarding_producer = None


class NmtSlave(NmtBase):
    """
    Handles the NMT state and handles heartbeat NMT service.
    """

    def __init__(self, node_id: int, local_node):
        super(NmtSlave, self).__init__(node_id)
        self._send_task = None
        self._heartbeat_time_ms = 0
        self._local_node = local_node

    def on_command(self, can_id, data, timestamp):
        # NOTE: Callback. Called from another thread unless async
        super(NmtSlave, self).on_command(can_id, data, timestamp)
        self.update_heartbeat()

    def send_command(self, code: int) -> None:
        """Send an NMT command code to the node.

        :param code:
            NMT command code.
        """
        old_state = self._state
        super(NmtSlave, self).send_command(code)

        if self._state == 0:
            logger.info("Sending boot-up message")
            self.network.send_message(0x700 + self.id, [0])

        # The heartbeat service should start on the transition
        # between INITIALIZING and PRE-OPERATIONAL state
        if old_state == 0 and self._state == 127:
            # NOTE: Blocking - OK. Protected in SdoClient
            heartbeat_time_ms = self._local_node.sdo[0x1017].get_raw()
            self.start_heartbeat(heartbeat_time_ms)
        else:
            self.update_heartbeat()

    def on_write(self, index, data, **kwargs):
        if index == 0x1017:
            hearbeat_time, = struct.unpack_from("<H", data)
            if hearbeat_time == 0:
                self.stop_heartbeat()
            else:
                self.start_heartbeat(hearbeat_time)

    def start_heartbeat(self, heartbeat_time_ms: int):
        """Start the hearbeat service.

        :param hearbeat_time
            The heartbeat time in ms. If the heartbeat time is 0
            the heartbeating will not start.
        """
        self._heartbeat_time_ms = heartbeat_time_ms

        self.stop_heartbeat()
        if heartbeat_time_ms > 0:
            logger.info("Start the hearbeat timer, interval is %d ms", self._heartbeat_time_ms)
            self._send_task = self.network.send_periodic(
                0x700 + self.id, [self._state], heartbeat_time_ms / 1000.0)

    def stop_heartbeat(self):
        """Stop the hearbeat service."""
        if self._send_task is not None:
            logger.info("Stop the heartbeat timer")
            self._send_task.stop()
            self._send_task = None

    def update_heartbeat(self):
        # NOTE: Called from callback. Called from another thread unless async
        if self._send_task is not None:
            # FIXME: Make this thread-safe
            self._send_task.update([self._state])


class NmtError(Exception):
    """Some NMT operation failed."""<|MERGE_RESOLUTION|>--- conflicted
+++ resolved
@@ -1,4 +1,3 @@
-from __future__ import annotations
 import threading
 import logging
 import struct
@@ -6,19 +5,10 @@
 import asyncio
 from typing import Callable, Optional, TYPE_CHECKING
 
-<<<<<<< HEAD
-from canopen.network import CanError
-from canopen.async_guard import ensure_not_async
-
-if TYPE_CHECKING:
-    from .network import Network
-
-=======
 from canopen.async_guard import ensure_not_async
 
 if TYPE_CHECKING:
     from canopen.network import Network
->>>>>>> abbc2dc3
 
 logger = logging.getLogger(__name__)
 
