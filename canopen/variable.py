--- conflicted
+++ resolved
@@ -30,10 +30,7 @@
         raise NotImplementedError("Variable is not readable")
 
     async def aget_data(self) -> bytes:
-<<<<<<< HEAD
-=======
         """Byte representation of the object as :class:`bytes`. Async variant."""
->>>>>>> abbc2dc3
         raise NotImplementedError("Variable is not readable")
 
     def set_data(self, data: bytes):
@@ -44,25 +41,17 @@
 
     @property
     def data(self) -> bytes:
-        logger.warning("Accessing Variable.data property is deprecated, use get_data()")
+        """Byte representation of the object as :class:`bytes`."""
         return self.get_data()
 
     @data.setter
     def data(self, data: bytes):
-<<<<<<< HEAD
-        logger.warning("Accessing Variable.data setter is deprecated, use set_data()")
-=======
         """Set the variable data."""
->>>>>>> abbc2dc3
         self.set_data(data)
 
     @property
     def raw(self) -> Union[int, bool, float, str, bytes]:
-<<<<<<< HEAD
-        logger.warning("Accessing Variable.raw property is deprecated, use get_raw()")
-=======
         """Raw representation of the object."""
->>>>>>> abbc2dc3
         return self.get_raw()
 
     def get_raw(self) -> Union[int, bool, float, str, bytes]:
@@ -114,15 +103,6 @@
 
     @raw.setter
     def raw(self, value: Union[int, bool, float, str, bytes]):
-<<<<<<< HEAD
-        logger.warning("Accessing Variable.raw setter is deprecated, use set_raw()")
-        self.set_raw(value)
-
-    def set_raw(self, value: Union[int, bool, float, str, bytes]):
-        self.set_data(self._set_raw(value))
-
-    async def aset_raw(self, value: Union[int, bool, float, str, bytes]):
-=======
         """Set the raw value of the object"""
         self.set_raw(value)
 
@@ -132,7 +112,6 @@
 
     async def aset_raw(self, value: Union[int, bool, float, str, bytes]):
         """Set the raw value of the object, async variant"""
->>>>>>> abbc2dc3
         await self.aset_data(self._set_raw(value))
 
     def _set_raw(self, value: Union[int, bool, float, str, bytes]):
@@ -143,11 +122,7 @@
 
     @property
     def phys(self) -> Union[int, bool, float, str, bytes]:
-<<<<<<< HEAD
-        logger.warning("Accessing Variable.phys attribute is deprecated, use get_phys()")
-=======
         """Physical value scaled with some factor (defaults to 1)."""
->>>>>>> abbc2dc3
         return self.get_phys()
 
     def get_phys(self) -> Union[int, bool, float, str, bytes]:
@@ -160,10 +135,7 @@
         return self._get_phys(self.get_raw())
 
     async def aget_phys(self) -> Union[int, bool, float, str, bytes]:
-<<<<<<< HEAD
-=======
         """Physical value scaled with some factor (defaults to 1), async variant."""
->>>>>>> abbc2dc3
         return self._get_phys(await self.aget_raw())
 
     def _get_phys(self, raw: Union[int, bool, float, str, bytes]):
@@ -174,15 +146,6 @@
 
     @phys.setter
     def phys(self, value: Union[int, bool, float, str, bytes]):
-<<<<<<< HEAD
-        logger.warning("Accessing Variable.phys setter is deprecated, use set_phys()")
-        self.set_phys(value)
-
-    def set_phys(self, value: Union[int, bool, float, str, bytes]):
-        self.set_raw(self.od.encode_phys(value))
-
-    async def aset_phys(self, value: Union[int, bool, float, str, bytes]):
-=======
         """Set the physical value."""
         self.set_phys(value)
 
@@ -192,47 +155,27 @@
 
     async def aset_phys(self, value: Union[int, bool, float, str, bytes]):
         """Set the physical value, async variant."""
->>>>>>> abbc2dc3
         await self.aset_raw(self.od.encode_phys(value))
 
     @property
     def desc(self) -> str:
-        logger.warning("Accessing Variable.desc attribute is deprecated, use get_desc()")
+        """Converts to and from a description of the value as a string."""
         return self.get_desc()
 
     def get_desc(self) -> str:
         """Converts to and from a description of the value as a string."""
-<<<<<<< HEAD
-=======
-        return self.get_desc()
-
-    def get_desc(self) -> str:
-        """Converts to and from a description of the value as a string."""
->>>>>>> abbc2dc3
         value = self.od.decode_desc(self.get_raw())
         logger.debug("Description is '%s'", value)
         return value
 
     async def aget_desc(self) -> str:
-<<<<<<< HEAD
-=======
         """Converts to and from a description of the value as a string, async variant."""
->>>>>>> abbc2dc3
         value = self.od.decode_desc(await self.aget_raw())
         logger.debug("Description is '%s'", value)
         return value
 
     @desc.setter
     def desc(self, desc: str):
-<<<<<<< HEAD
-        logger.warning("Accessing Variable.desc setter is deprecated, use set_desc()")
-        self.set_desc(desc)
-
-    def set_desc(self, desc: str):
-        self.set_raw(self.od.encode_desc(desc))
-
-    async def aset_desc(self, desc: str):
-=======
         """Set description."""
         self.set_desc(desc)
 
@@ -242,15 +185,10 @@
 
     async def aset_desc(self, desc: str):
         """Set description, async variant."""
->>>>>>> abbc2dc3
         await self.aset_raw(self.od.encode_desc(desc))
 
     @property
     def bits(self) -> "Bits":
-        logger.warning("Accessing Variable.bits attribute is deprecated")
-        return self.get_bits()
-
-    def get_bits(self) -> "Bits":
         """Access bits using integers, slices, or bit descriptions."""
         return self.get_bits()
 
@@ -274,19 +212,6 @@
         """
         if fmt == "raw":
             return self.get_raw()
-<<<<<<< HEAD
-        elif fmt == "phys":
-            return self.get_phys()
-        elif fmt == "desc":
-            return self.get_desc()
-
-    async def aread(self, fmt: str = "raw") -> Union[int, bool, float, str, bytes]:
-        if fmt == "raw":
-            return await self.aget_raw()
-        elif fmt == "phys":
-            return await self.aget_phys()
-        elif fmt == "desc":
-=======
         elif fmt == "phys":
             return self.get_phys()
         elif fmt == "desc":
@@ -299,7 +224,6 @@
         elif fmt == "phys":
             return await self.aget_phys()
         elif fmt == "desc":
->>>>>>> abbc2dc3
             return await self.aget_desc()
 
     def write(
@@ -325,20 +249,7 @@
     async def awrite(
         self, value: Union[int, bool, float, str, bytes], fmt: str = "raw"
     ) -> None:
-<<<<<<< HEAD
-        """Alternative way of writing using a function instead of attributes.
-
-        May be useful for asynchronous writing.
-
-        :param str fmt:
-            How to write the value
-             - 'raw'
-             - 'phys'
-             - 'desc'
-        """
-=======
         """Alternative way of writing using a function instead of attributes. Async variant"""
->>>>>>> abbc2dc3
         if fmt == "raw":
             await self.aset_raw(value)
         elif fmt == "phys":
