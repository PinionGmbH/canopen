--- conflicted
+++ resolved
@@ -120,20 +120,7 @@
         self.maps = {}
         for map_no in range(128):
             if com_offset + map_no in pdo_node.node.object_dictionary:
-<<<<<<< HEAD
-                if com_offset == 0x1800:
-                    # Transmit PDO
-                    cob_id = 0x180
-                else:
-                    # Receive PDO
-                    cob_id = 0x200
-                cob_id += 0x100 * min(map_no, 3)
-                cob_id += pdo_node.node.id
-                self.maps[map_no + 1] = Map(
-                    cob_id,
-=======
                 new_map = Map(
->>>>>>> 7966c7b7
                     pdo_node,
                     pdo_node.node.sdo[com_offset + map_no],
                     pdo_node.node.sdo[map_offset + map_no])
@@ -162,13 +149,9 @@
         #: If this map is valid
         self.enabled = False
         #: COB-ID for this PDO
-<<<<<<< HEAD
-        self.cob_id = cob_id
-=======
         self.cob_id = None
         #: Default COB-ID if this PDO is part of the pre-defined connection set
         self.predefined_cob_id = None
->>>>>>> 7966c7b7
         #: Is the remote transmit request (RTR) allowed for this PDO
         self.rtr_allowed = True
         #: Transmission type (0-255)
