from typing import TYPE_CHECKING
import logging

from canopen.sdo.base import SdoBase
from canopen.sdo.constants import *
from canopen.sdo.exceptions import *
from canopen.async_guard import ensure_not_async

if TYPE_CHECKING:
<<<<<<< HEAD
    from ..node.local import LocalNode

=======
    from canopen.node.local import LocalNode
>>>>>>> abbc2dc3

logger = logging.getLogger(__name__)


class SdoServer(SdoBase):
    """Creates an SDO server."""

    def __init__(self, rx_cobid, tx_cobid, node: 'LocalNode'):
        """
        :param int rx_cobid:
            COB-ID that the server receives on (usually 0x600 + node ID)
        :param int tx_cobid:
            COB-ID that the server responds with (usually 0x580 + node ID)
        :param canopen.LocalNode od:
            Node object owning the server
        """
        SdoBase.__init__(self, rx_cobid, tx_cobid, node.object_dictionary)
        self._node = node
        self._buffer = None
        self._toggle = 0
        self._index = None
        self._subindex = None
        self.last_received_error = 0x00000000

    def on_request(self, can_id, data, timestamp):
        # NOTE: Callback. Called from another thread unless async
        # FIXME: There is a lot of calls here, this must be checked for thread safe
        command, = struct.unpack_from("B", data, 0)
        ccs = command & 0xE0

        try:
            if ccs == REQUEST_UPLOAD:
                self.init_upload(data)
            elif ccs == REQUEST_SEGMENT_UPLOAD:
                self.segmented_upload(command)
            elif ccs == REQUEST_DOWNLOAD:
                self.init_download(data)
            elif ccs == REQUEST_SEGMENT_DOWNLOAD:
                self.segmented_download(command, data)
            elif ccs == REQUEST_BLOCK_UPLOAD:
                self.block_upload(data)
            elif ccs == REQUEST_BLOCK_DOWNLOAD:
                self.block_download(data)
            elif ccs == REQUEST_ABORTED:
                self.request_aborted(data)
            else:
                self.abort(0x05040001)
        except SdoAbortedError as exc:
            self.abort(exc.code)
        except KeyError as exc:
            self.abort(0x06020000)
        except Exception as exc:
            self.abort()
            logger.exception(exc)

    def init_upload(self, request):
        _, index, subindex = SDO_STRUCT.unpack_from(request)
        self._index = index
        self._subindex = subindex
        res_command = RESPONSE_UPLOAD | SIZE_SPECIFIED
        response = bytearray(8)

        data = self._node.get_data(index, subindex, check_readable=True)
        size = len(data)
        if size <= 4:
            logger.info("Expedited upload for 0x%X:%d", index, subindex)
            res_command |= EXPEDITED
            res_command |= (4 - size) << 2
            response[4:4 + size] = data
        else:
            logger.info("Initiating segmented upload for 0x%X:%d", index, subindex)
            struct.pack_into("<L", response, 4, size)
            self._buffer = bytearray(data)
            self._toggle = 0

        SDO_STRUCT.pack_into(response, 0, res_command, index, subindex)
        self.send_response(response)

    def segmented_upload(self, command):
        if command & TOGGLE_BIT != self._toggle:
            # Toggle bit mismatch
            raise SdoAbortedError(0x05030000)
        data = self._buffer[:7]
        size = len(data)

        # Remove sent data from buffer
        del self._buffer[:7]

        res_command = RESPONSE_SEGMENT_UPLOAD
        # Add toggle bit
        res_command |= self._toggle
        # Add nof bytes not used
        res_command |= (7 - size) << 1
        if not self._buffer:
            # Nothing left in buffer
            res_command |= NO_MORE_DATA
        # Toggle bit for next message
        self._toggle ^= TOGGLE_BIT

        response = bytearray(8)
        response[0] = res_command
        response[1:1 + size] = data
        self.send_response(response)

    def block_upload(self, data):
        # We currently don't support BLOCK UPLOAD
        # according to CIA301 the server is allowed
        # to switch to regular upload
        logger.info("Received block upload, switch to regular SDO upload")
        self.init_upload(data)

    def request_aborted(self, data):
        _, index, subindex, code = struct.unpack_from("<BHBL", data)
        self.last_received_error = code
        logger.info("Received request aborted for 0x%X:%d with code 0x%X", index, subindex, code)

    def block_download(self, data):
        # We currently don't support BLOCK DOWNLOAD
        logger.error("Block download is not supported")
        self.abort(0x05040001)

    def init_download(self, request):
        # TODO: Check if writable (now would fail on end of segmented downloads)
        command, index, subindex = SDO_STRUCT.unpack_from(request)
        self._index = index
        self._subindex = subindex
        res_command = RESPONSE_DOWNLOAD
        response = bytearray(8)

        if command & EXPEDITED:
            logger.info("Expedited download for 0x%X:%d", index, subindex)
            if command & SIZE_SPECIFIED:
                size = 4 - ((command >> 2) & 0x3)
            else:
                size = 4
            self._node.set_data(index, subindex, request[4:4 + size], check_writable=True)
        else:
            logger.info("Initiating segmented download for 0x%X:%d", index, subindex)
            if command & SIZE_SPECIFIED:
                size, = struct.unpack_from("<L", request, 4)
                logger.info("Size is %d bytes", size)
            self._buffer = bytearray()
            self._toggle = 0

        SDO_STRUCT.pack_into(response, 0, res_command, index, subindex)
        self.send_response(response)

    def segmented_download(self, command, request):
        if command & TOGGLE_BIT != self._toggle:
            # Toggle bit mismatch
            raise SdoAbortedError(0x05030000)
        last_byte = 8 - ((command >> 1) & 0x7)
        self._buffer.extend(request[1:last_byte])

        if command & NO_MORE_DATA:
            self._node.set_data(self._index,
                                self._subindex,
                                self._buffer,
                                check_writable=True)

        res_command = RESPONSE_SEGMENT_DOWNLOAD
        # Add toggle bit
        res_command |= self._toggle
        # Toggle bit for next message
        self._toggle ^= TOGGLE_BIT

        response = bytearray(8)
        response[0] = res_command
        self.send_response(response)

    def send_response(self, response):
        self.network.send_message(self.tx_cobid, response)

    def abort(self, abort_code=0x08000000):
        """Abort current transfer."""
        data = struct.pack("<BHBL", RESPONSE_ABORTED,
                           self._index, self._subindex, abort_code)
        self.send_response(data)
        # logger.error("Transfer aborted with code 0x{:08X}".format(abort_code))

    @ensure_not_async  # NOTE: Safeguard for accidental async use
    def upload(self, index: int, subindex: int) -> bytes:
        """May be called to make a read operation without an Object Dictionary.

        :param index:
            Index of object to read.
        :param subindex:
            Sub-index of object to read.

        :return: A data object.

        :raises canopen.SdoAbortedError:
            When node responds with an error.
        """
        return self._node.get_data(index, subindex)

    async def aupload(self, index: int, subindex: int) -> bytes:
        """May be called to make a read operation without an Object Dictionary.

        :param index:
            Index of object to read.
        :param subindex:
            Sub-index of object to read.

        :return: A data object.

        :raises canopen.SdoAbortedError:
            When node responds with an error.
        """
        return self._node.get_data(index, subindex)

    @ensure_not_async  # NOTE: Safeguard for accidental async use
    def download(
        self,
        index: int,
        subindex: int,
        data: bytes,
        force_segment: bool = False,
    ):
        """May be called to make a write operation without an Object Dictionary. 

        :param index:
            Index of object to write.
        :param subindex:
            Sub-index of object to write.
        :param data:
            Data to be written.

        :raises canopen.SdoAbortedError:
            When node responds with an error.
        """
        return self._node.set_data(index, subindex, data)

    async def adownload(
        self,
        index: int,
        subindex: int,
        data: bytes,
        force_segment: bool = False,
    ):
        """May be called to make a write operation without an Object Dictionary. 

        :param index:
            Index of object to write.
        :param subindex:
            Sub-index of object to write.
        :param data:
            Data to be written.

        :raises canopen.SdoAbortedError:
            When node responds with an error.
        """
        return self._node.set_data(index, subindex, data)<|MERGE_RESOLUTION|>--- conflicted
+++ resolved
@@ -7,12 +7,7 @@
 from canopen.async_guard import ensure_not_async
 
 if TYPE_CHECKING:
-<<<<<<< HEAD
-    from ..node.local import LocalNode
-
-=======
     from canopen.node.local import LocalNode
->>>>>>> abbc2dc3
 
 logger = logging.getLogger(__name__)
 
@@ -253,7 +248,7 @@
         data: bytes,
         force_segment: bool = False,
     ):
-        """May be called to make a write operation without an Object Dictionary. 
+        """May be called to make a write operation without an Object Dictionary.
 
         :param index:
             Index of object to write.
