--- conflicted
+++ resolved
@@ -73,30 +73,6 @@
                 logger.info(str(e))
                 if self.PAUSE_AFTER_SEND:
                     # NOTE: Blocking call
-<<<<<<< HEAD
-                    time.sleep(0.1)
-            else:
-                break
-
-    async def asend_request(self, request):
-        retries_left = self.MAX_RETRIES
-        while True:
-            try:
-                if self.PAUSE_BEFORE_SEND:
-                    await asyncio.sleep(self.PAUSE_BEFORE_SEND)
-                self.network.send_message(self.rx_cobid, request)
-            except CanError as e:
-                # Could be a buffer overflow. Wait some time before trying again
-                retries_left -= 1
-                if not retries_left:
-                    raise
-                logger.info(str(e))
-                if self.PAUSE_AFTER_SEND:
-                    await asyncio.sleep(0.1)
-            else:
-                break
-
-=======
                     time.sleep(self.PAUSE_AFTER_SEND)
             else:
                 break
@@ -119,7 +95,6 @@
             else:
                 break
 
->>>>>>> abbc2dc3
     @ensure_not_async  # NOTE: Safeguard for accidental async use
     def read_response(self):
         try:
@@ -151,13 +126,8 @@
         retries_left = self.MAX_RETRIES
         if not self.responses.empty():
             # FIXME: Added to check if this occurs
-<<<<<<< HEAD
-            # raise RuntimeWarning("Unexpected message in the queue")
+            #raise RuntimeError("Unexpected message in the queue")
             logger.warning("There were unexpected messages in the queue")
-=======
-            raise RuntimeError("Unexpected message in the queue")
-            # logger.warning("There were unexpected messages in the queue")
->>>>>>> abbc2dc3
             self.responses = queue.Queue()
         while True:
             self.send_request(sdo_request)
@@ -181,11 +151,7 @@
             except SdoCommunicationError as e:
                 retries_left -= 1
                 if not retries_left:
-<<<<<<< HEAD
-                    await self.aabort(0x5040000)
-=======
-                    self.abort(0x5040000)
->>>>>>> abbc2dc3
+                    self.aabort(0x5040000)
                     raise
                 logger.warning(str(e))
 
@@ -198,7 +164,6 @@
         self.send_request(request)
         logger.error("Transfer aborted by client with code 0x{:08X}".format(abort_code))
 
-<<<<<<< HEAD
     async def aabort(self, abort_code=0x08000000):
         """Abort current transfer."""
         request = bytearray(8)
@@ -208,8 +173,6 @@
         await self.asend_request(request)
         logger.error("Transfer aborted by client with code 0x{:08X}".format(abort_code))
 
-=======
->>>>>>> abbc2dc3
     @ensure_not_async  # NOTE: Safeguard for accidental async use
     def upload(self, index: int, subindex: int) -> bytes:
         """May be called to make a read operation without an Object Dictionary.
